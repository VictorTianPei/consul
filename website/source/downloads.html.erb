--- conflicted
+++ resolved
@@ -8,15 +8,6 @@
 
 <h1>Download Consul</h1>
 
-<<<<<<< HEAD
-<div class="alert alert-info" id="rc-1-4" role="alert">
-  <p><strong>1.4.0 RC Available:</strong> Read more about the new features coming in 1.4.0 in the
-  <a href="https://groups.google.com/forum/#!topic/consul-tool/bqEiL5EcnlA">announcement post</a>. Binaries can be accessed on <a href="https://releases.hashicorp.com/consul/">releases.hashicorp.com</a>.
-  </p>
-</div>
-
-=======
->>>>>>> 72c56387
 <section class="downloads">
   <div class="description row">
     <div class="col-md-12">
