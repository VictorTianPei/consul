---
layout: "docs"
page_title: "Connect (Service Segmentation)"
sidebar_current: "docs-connect-index"
description: |-
  Consul Connect provides service-to-service connection authorization and encryption using mutual TLS.
---

# Connect

Consul Connect provides service-to-service connection authorization
and encryption using mutual TLS. Applications can use
[sidecar proxies](/docs/connect/proxies.html)
to automatically establish TLS connections for inbound and outbound connections
without being aware of Connect at all. Applications may also
[natively integrate with Connect](/docs/connect/native.html)
for optimal performance and security.

Connect enables deployment best-practices with service-to-service encryption
everywhere and identity-based authorization. Rather than authorizing host-based
access with IP address access rules, Connect uses the registered service
identity to enforce access control with [intentions](/docs/connect/intentions.html).
This makes it much easier to reason about access control and also enables
services to freely move, such as in a scheduled environment with software
such as Kubernetes or Nomad. Additionally, intention enforcement can be done
regardless of the underlying network, so Connect works with physical networks,
cloud networks, software-defined networks, cross-cloud, and more.

-> **Beta:** Connect was introduced in Consul 1.2 and should be considered
beta quality. We're working hard to quickly address any reported bugs and
we hope to be remove the beta tag before the end of 2018.

## How it Works

The core of Connect is based on [mutual TLS](https://en.wikipedia.org/wiki/Mutual_authentication).

Connect provides each service with an identity encoded as a TLS certificate.
This certificate is used to establish and accept connections to and from other
services. The identity is encoded in the TLS certificate in compliance with
the [SPIFFE X.509 Identity Document](https://github.com/spiffe/spiffe/blob/master/standards/X509-SVID.md).
This enables Connect services to establish and accept connections with
other SPIFFE-compliant systems.

The client service verifies the destination service certificate
against the [public CA bundle](/api/connect/ca.html#list-ca-root-certificates).
This is very similar to a typical HTTPS web browser connection. In addition
to this, the client provides its own client certificate to show its
identity to the destination service. If the connection handshake succeeds,
the connection is encrypted and authorized.

The destination service verifies the client certificate
against the [public CA bundle](/api/connect/ca.html#list-ca-root-certificates).
After verifying the certificate, it must also call the
[authorization API](/api/agent/connect.html#authorize) to authorize
the connection against the configured set of Consul intentions.
If the authorization API responds successfully, the connection is established.
Otherwise, the connection is rejected.

To generate and distribute certificates, Consul has a built-in CA that
requires no other dependencies, and
also ships with built-in support for [Vault](#). The PKI system is pluggable
and can be [extended](#) to support any system.

All APIs required for Connect typically respond in microseconds and impose
minimal overhead to existing services. This is because the Connect-related
APIs are all made to the local Consul agent over a loopback interface, and all
[agent Connect endpoints](/api/agent/connect.html) implement
local caching, background updating, and support blocking queries. As a result,
most API calls operate on purely local in-memory data and can respond
in microseconds.

## Getting Started With Connect

There are several ways to try Connect in different environments.

 * The [Connect introduction](https://learn.hashicorp.com/consul/getting-started/connect.html) in the
   Getting Started guide provides a simple walk through of getting two services
   to communicate via Connect using only Consul directly on your local machine.

 * The [Envoy guide](/docs/guides/connect-envoy.html) walks through getting
   started with Envoy as a proxy, and uses Docker to run components locally
   without installing anything else.

 * The [Kubernetes documentation](/docs/platform/k8s/run.html) shows how to get
   from an empty Kubernetes cluster to having Consul installed and Envoy
   configured to proxy application traffic automatically using the official helm
   chart.

## Agent Caching and Performance

To enable microsecond-speed responses on
[agent Connect API endpoints](/api/agent/connect.html), the Consul agent
locally caches most Connect-related data and sets up background
[blocking queries](/api/index.html#blocking-queries) against the server
to update the cache in the background. This allows most API calls such
as retrieving certificates or authorizing connections to use in-memory
data and respond very quickly.

All data cached locally by the agent is populated on demand. Therefore,
if Connect is not used at all, the cache does not store any data. On first
request, the data is loaded from the server and cached. The set of data cached
is: public CA root certificates, leaf certificates, and intentions. For
leaf certificates and intentions, only data related to the service requested
is cached, not the full set of data.

Further, the cache is partitioned by ACL token and datacenters. This is done
to minimize the complexity of the cache and prevent bugs where an ACL token
may see data it shouldn't from the cache. This results in higher memory usage
for cached data since it is duplicated per ACL token, but with the benefit
of simplicity and security.

With Connect enabled, you'll likely see increased memory usage by the
local Consul agent. The total memory is dependent on the number of intentions
related to the services registered with the agent accepting Connect-based
connections. The other data (leaf certificates and public CA certificates)
is a relatively fixed size per service. In most cases, the overhead per
service should be relatively small: single digit kilobytes at most.

The cache does not evict entries due to memory pressure. If memory capacity
is reached, the process will attempt to swap. If swap is disabled, the Consul
agent may begin failing and eventually crash. Cache entries do have TTLs
associated with them and will evict their entries if they're not used. Given
a long period of inactivity (3 days by default), the cache will empty itself.

## Multi-Datacenter

Using Connect for service-to-service communications across multiple datacenters 
requires Consul Enterprise. 

With Open Source Consul, Connect may be enabled on multiple Consul datacenters, 
but only services within the same datacenter can establish Connect-based, 
Authenticated and Authorized connections. In this version, Certificate Authority
configurations and intentions are both local to their respective datacenters; 
they are not replicated across datacenters.

<<<<<<< HEAD
Multi-datacenter support for Connect is under development and will be
released as a feature of Consul Enterprise in late 2018. This feature will
facilitate intention replication, datacenter constraints on intentions,
CA state replication, multi-datacenter certificate rotations, and more.
=======
Full multi-datacenter support for Connect is available in
[Consul Enterprise](/docs/enterprise/connect-multi-datacenter/index.html).
>>>>>>> 72c56387
<|MERGE_RESOLUTION|>--- conflicted
+++ resolved
@@ -133,12 +133,5 @@
 configurations and intentions are both local to their respective datacenters; 
 they are not replicated across datacenters.
 
-<<<<<<< HEAD
-Multi-datacenter support for Connect is under development and will be
-released as a feature of Consul Enterprise in late 2018. This feature will
-facilitate intention replication, datacenter constraints on intentions,
-CA state replication, multi-datacenter certificate rotations, and more.
-=======
 Full multi-datacenter support for Connect is available in
 [Consul Enterprise](/docs/enterprise/connect-multi-datacenter/index.html).
->>>>>>> 72c56387
